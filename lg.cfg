--- conflicted
+++ resolved
@@ -10,10 +10,6 @@
 
 PROXY = {
 		"gw": "gw.some.network:5000",
-<<<<<<< HEAD
-		"h3": "h3.some.network:5000",
-	}
-=======
 		"h3": "h3.some.network:5000"
 }
 
@@ -22,11 +18,6 @@
     "bird":       10,
     "traceroute": 60
 }
-
-# If True, queries are always done with the "ipv4" backend,
-# and the distinction between IPv4 and IPv6 is removed from the UI.
-UNIFIED_DAEMON = True
->>>>>>> 042800bc
 
 # If True, queries are always done with the "ipv4" backend,
 # and the distinction between IPv4 and IPv6 is removed from the UI.
