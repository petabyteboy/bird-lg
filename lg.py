#!/usr/bin/python3
# -*- coding: utf-8 -*-
# vim: ts=4
###
#
# Copyright (c) 2012 Mehdi Abaakouk
#
# This program is free software; you can redistribute it and/or modify
# it under the terms of the GNU General Public License version 3 as
# published by the Free Software Foundation
#
# This program is distributed in the hope that it will be useful,
# but WITHOUT ANY WARRANTY; without even the implied warranty of
# MERCHANTABILITY or FITNESS FOR A PARTICULAR PURPOSE.  See the
# GNU General Public License for more details.
#
# You should have received a copy of the GNU General Public License
# along with this program; if not, write to the Free Software
# Foundation, Inc., 51 Franklin St, Fifth Floor, Boston, MA 02110-1301, USA
#
###

import base64
from datetime import datetime
import memcache
import subprocess
import logging
from logging.handlers import TimedRotatingFileHandler
import re
from urllib.request import urlopen
from urllib.parse import quote, unquote
import json
import random

from toolbox import mask_is_valid, ip_is_valid, ipv6_is_valid, ipv4_is_valid, resolve, resolve_any, save_cache_pickle, load_cache_pickle, unescape
#from xml.sax.saxutils import escape


import pydot
from flask import Flask, render_template, jsonify, redirect, session, request, abort, Response, Markup

app = Flask(__name__)
app.config.from_pyfile('lg.cfg')
app.secret_key = app.config["SESSION_KEY"]
app.debug = app.config["DEBUG"]

file_handler = TimedRotatingFileHandler(filename=app.config["LOG_FILE"], when="midnight")
file_handler.setLevel(getattr(logging, app.config["LOG_LEVEL"].upper()))
app.logger.addHandler(file_handler)

memcache_server = app.config.get("MEMCACHE_SERVER", "127.0.0.1:11211")
memcache_expiration = int(app.config.get("MEMCACHE_EXPIRATION", "1296000")) # 15 days by default
mc = memcache.Client([memcache_server])

def get_asn_from_as(n):
    asn_zone = app.config.get("ASN_ZONE", False)
    # don't generate spurious (and potentially slow) lookups if ASN_ZONE not defined in config
    if asn_zone:
        try:
            data = resolve("AS%s.%s" % (n, asn_zone) ,"TXT").replace("'","").replace('"','')
        except:
            return False
        return [ field.strip() for field in data.split("|") ]
    else:
        return False

def add_links(text):
    """Browser a string and replace ipv4, ipv6, as number, with a
    whois link """

    if type(text) in [str, str]:
        text = text.split("\n")

    ret_text = []
    for line in text:
        # Some heuristic to create link
        if line.strip().startswith("BGP.as_path:") or \
            line.strip().startswith("Neighbor AS:"):
            ret_text.append(re.sub(r'(\d+)', r'<a href="/whois?q=\1" class="whois">\1</a>', line))
        else:
            line = re.sub(r'([a-zA-Z0-9\-]*\.([a-zA-Z]{2,3}){1,2})(\s|$)', r'<a href="/whois?q=\1" class="whois">\1</a>\3', line)
            line = re.sub(r'AS(\d+)', r'<a href="/whois?q=\1" class="whois">AS\1</a>', line)
            line = re.sub(r'(\d+\.\d+\.\d+\.\d+)', r'<a href="/whois?q=\1" class="whois">\1</a>', line)
            if len(request.path) >= 2:
                hosts = "/".join(request.path.split("/")[2:])
            else:
                hosts = "/"
            line = re.sub(r'\[(\w+)\s+((|\d\d\d\d-\d\d-\d\d\s)(|\d\d:)\d\d:\d\d|\w\w\w\d\d)', r'[<a href="/detail/%s?q=\1">\1</a> \2' % hosts, line)
            line = re.sub(r'(^|\s+)(([a-f\d]{0,4}:){3,10}[a-f\d]{0,4})', r'\1<a href="/whois?q=\2" class="whois">\2</a>', line, re.I)
            ret_text.append(line)
    return "\n".join(ret_text)


def set_session(request_type, hosts, proto, request_args):
    """ Store all data from user in the user session """
    session.permanent = True
    session.update({
        "request_type": request_type,
        "hosts": hosts,
        "proto": proto,
        "request_args": request_args,
    })
    history = session.get("history", [])

    # erase old format history
    if type(history) != type(list()):
        history = []

    t = (hosts, proto, request_type, request_args)
    if t in history:
        del history[history.index(t)]
    history.insert(0, t)
    session["history"] = history[:20]


def whois_command(query):
    server = []
    if app.config.get("WHOIS_SERVER", ""):
        server = [ "-h", app.config.get("WHOIS_SERVER") ]
    return subprocess.Popen(['whois'] + server + [query], stdout=subprocess.PIPE).communicate()[0].decode('utf-8', 'ignore')


def bird_command(host, proto, query):
    """Alias to bird_proxy for bird service"""
    if app.config.get("UNIFIED_DAEMON", False):
        return bird_proxy(host, app.config.get("PROTO_DEFAULT", "ipv4"), "bird", query)
    else:
        return bird_proxy(host, proto, "bird", query)


def bird_proxy(host, proto, service, query):
    """Retreive data of a service from a running lgproxy on a remote node

    First and second arguments are the node and the port of the running lgproxy
    Third argument is the service, can be "traceroute" or "bird"
    Last argument, the query to pass to the service

    return tuple with the success of the command and the returned data
    """

    path = ""
    if proto == "ipv6":
        path = service + "6"
    elif proto == "ipv4":
        path = service

    proxyHost = app.config["PROXY"].get(host, "")
    if isinstance(proxyHost, int):
        proxyHost = "%s:%s" % (host, proxyHost)

    if not proxyHost:
        return False, 'Host "%s" invalid' % host
    elif not path:
        return False, 'Proto "%s" invalid' % proto
    else:
        url = "http://%s/%s?q=%s" % (proxyHost, path, quote(query))
        proxy_timeout = app.config["PROXY_TIMEOUT"].get(service, 60)

        try:
            f = urlopen(url, None, proxy_timeout)
            resultat = f.read().decode('utf-8')
            status = True                # retreive remote status
        except IOError:
            resultat = "Failed retreive url: %s" % url
            status = False
        return status, resultat


@app.context_processor
def inject_commands():
    commands = [
            ("traceroute", "traceroute ..."),
            ("summary", "show protocols"),
            ("detail", "show protocols ... all"),
            ("prefix", "show route for ..."),
            ("prefix_detail", "show route for ... all"),
            ("prefix_bgpmap", "show route for ... (bgpmap)"),
            ("where", "show route where net ~ [ ... ]"),
            ("where_detail", "show route where net ~ [ ... ] all"),
            ("where_bgpmap", "show route where net ~ [ ... ] (bgpmap)"),
            ("adv", "show route ..."),
            ("adv_bgpmap", "show route ... (bgpmap)"),
        ]
    commands_dict = {}
    for id, text in commands:
        commands_dict[id] = text
    return dict(commands=commands, commands_dict=commands_dict)

@app.context_processor
def inject_all_host():
    return dict(all_hosts="+".join(list(app.config["PROXY"].keys())))

@app.route("/")
def hello():
    if app.config.get("UNIFIED_DAEMON", False):
        return redirect("/summary/all")
    else:
        return redirect("/summary/all/%s" % app.config.get("PROTO_DEFAULT", "ipv4"))

def error_page(text):
    return render_template('error.html', errors=[text]), 500


@app.errorhandler(400)
def incorrect_request(e):
        return render_template('error.html', warnings=["The server could not understand the request"]), 400


@app.errorhandler(404)
def page_not_found(e):
        return render_template('error.html', warnings=["The requested URL was not found on the server."]), 404

def get_query():
    q = unquote(request.args.get('q', '').strip())
    return q

@app.route("/whois")
def whois():
    query = get_query()
    if not query:
        abort(400)

    try:
        asnum = int(query)
        query = "as%d" % asnum
    except:
        m = re.match(r"[\w\d-]*\.(?P<domain>[\d\w-]+\.[\d\w-]+)$", query)
        if m:
            query = query.groupdict()["domain"]

    output = whois_command(query).replace("\n", "<br>")
    return jsonify(output=output, title=query)


SUMMARY_UNWANTED_PROTOS = ["Kernel", "Static", "Device", "BFD", "Direct"]

@app.route("/summary/<hosts>")
@app.route("/summary/<hosts>/<proto>")
def summary(hosts, proto="ipv4"):
    set_session("summary", hosts, proto, "")
    command = "show protocols"

    summary = {}
    errors = []
    hosts = hosts.split("+")
    if hosts == ["all"]:
        hosts = app.config["PROXY"].keys()
    for host in hosts:
        ret, res = bird_command(host, proto, command)
        res = res.split("\n")

        if ret is False:
            errors.append("%s" % res)
            continue

        if len(res) <= 1:
            errors.append("%s: bird command failed with error, %s" % (host, "\n".join(res)))
            continue

        data = []
        for line in res[1:]:
            line = line.strip()
            if line and (line.split() + [""])[1] not in SUMMARY_UNWANTED_PROTOS:
                split = line.split()
                if len(split) >= 5:
                    props = dict()
                    props["name"] = split[0]
                    props["proto"] = split[1]
                    props["table"] = split[2]
                    props["state"] = split[3]
                    props["since"] = split[4]

                    if len(split) > 5:
                        # if bird is configured for 'timeformat protocol iso long'
                        # then the 5th column contains the time, rather than info
                        match = re.match(r'\d\d:\d\d:\d\d', split[5])
                        if match:
                            props["info"] = ' '.join(split[6:]) if len(split) > 6 else ""
                        else:
                            props["info"] = ' '.join(split[5:])
                    else:
                        props["info"] = ""
                        
                    data.append(props)
                else:
                    app.logger.warning("couldn't parse: %s", line)

        summary[host] = data

    return render_template('summary.html', summary=summary, command=command, errors=errors)


@app.route("/detail/<hosts>")
@app.route("/detail/<hosts>/<proto>")
def detail(hosts, proto="ipv4"):
    name = get_query()

    if not name:
        abort(400)

    set_session("detail", hosts, proto, name)
    command = "show protocols all %s" % name

    detail = {}
    errors = []
    hosts = hosts.split("+")
    if hosts == ["all"]:
        hosts = app.config["PROXY"].keys()
    for host in hosts:
        ret, res = bird_command(host, proto, command)
        res = res.split("\n")

        if ret is False:
            errors.append("%s" % res)
            continue

        if len(res) <= 1:
            errors.append("%s: bird command failed with error, %s" % (host, "\n".join(res)))
            continue

        detail[host] = {"status": res[1], "description": add_links(res[2:])}

    return render_template('detail.html', detail=detail, command=command, errors=errors)


@app.route("/traceroute/<hosts>")
@app.route("/traceroute/<hosts>/<proto>")
def traceroute(hosts, proto="ipv4"):
    q = get_query()

    if not q:
        abort(400)

    set_session("traceroute", hosts, proto, q)

    if app.config.get("UNIFIED_DAEMON", False):
        if not ip_is_valid(q):
            try:
                if app.config.get("UNIFIED_TRACEROUTE_IPV6", True):
                    q = resolve_any(q)
                else:
                    q = resolve(q, "A")
            except:
                return error_page("%s is unresolvable" % q)
        if ipv6_is_valid(q):
            proto = "ipv6"
        else:
            proto = "ipv4"
    else:
        if proto == "ipv6" and not ipv6_is_valid(q):
            try:
                q = resolve(q, "AAAA")
            except:
                return error_page("%s is unresolvable or invalid for %s" % (q, proto))
        if proto == "ipv4" and not ipv4_is_valid(q):
            try:
                q = resolve(q, "A")
            except:
                return error_page("%s is unresolvable or invalid for %s" % (q, proto))

    errors = []
    infos = {}
    hosts = hosts.split("+")
    if hosts == ["all"]:
        hosts = app.config["PROXY"].keys()
    for host in hosts:
        status, resultat = bird_proxy(host, proto, "traceroute", q)
        if status is False:
            errors.append("%s" % resultat)
            continue


        infos[host] = add_links(resultat)
    return render_template('traceroute.html', infos=infos, errors=errors)


@app.route("/adv/<hosts>")
@app.route("/adv/<hosts>/<proto>")
def show_route_filter(hosts, proto="ipv4"):
    return show_route("adv", hosts, proto)


@app.route("/adv_bgpmap/<hosts>")
@app.route("/adv_bgpmap/<hosts>/<proto>")
def show_route_filter_bgpmap(hosts, proto="ipv4"):
    return show_route("adv_bgpmap", hosts, proto)


@app.route("/where/<hosts>")
@app.route("/where/<hosts>/<proto>")
def show_route_where(hosts, proto="ipv4"):
    return show_route("where", hosts, proto)


@app.route("/where_detail/<hosts>")
@app.route("/where_detail/<hosts>/<proto>")
def show_route_where_detail(hosts, proto="ipv4"):
    return show_route("where_detail", hosts, proto)


@app.route("/where_bgpmap/<hosts>")
@app.route("/where_bgpmap/<hosts>/<proto>")
def show_route_where_bgpmap(hosts, proto="ipv4"):
    return show_route("where_bgpmap", hosts, proto)


@app.route("/prefix/<hosts>")
@app.route("/prefix/<hosts>/<proto>")
def show_route_for(hosts, proto="ipv4"):
    return show_route("prefix", hosts, proto)


@app.route("/prefix_detail/<hosts>")
@app.route("/prefix_detail/<hosts>/<proto>")
def show_route_for_detail(hosts, proto="ipv4"):
    return show_route("prefix_detail", hosts, proto)


@app.route("/prefix_bgpmap/<hosts>")
@app.route("/prefix_bgpmap/<hosts>/<proto>")
def show_route_for_bgpmap(hosts, proto="ipv4"):
    return show_route("prefix_bgpmap", hosts, proto)


def get_as_name(_as):
    """return a string that contain the as number following by the as name

    It's the use whois database informations
    # Warning, the server can be blacklisted from ripe is too many requests are done
    """
    if not _as:
        return "AS?????"

    if not _as.isdigit():
        return _as.strip()

    name = mc.get(str('lg_%s' % _as))
    if not name:
        app.logger.info("asn for as %s not found in memcache", _as)
        asn_result = get_asn_from_as(_as)
        if asn_result:
            name = asn_result[-1].replace(" ","\r",1)
            mc.set(str("lg_%s" % _as), str(name), memcache_expiration)
        else:
            return "AS%s" % (_as)

    return "AS%s | %s" % (_as, name)


def get_as_number_from_protocol_name(host, proto, protocol):
    ret, res = bird_command(host, proto, "show protocols all %s" % protocol)
    re_asnumber = re.search("Neighbor AS:\s*(\d*)", res)
    if re_asnumber:
        return re_asnumber.group(1)
    else:
        return "?????"


@app.route("/bgpmap/")
def show_bgpmap():
    """return a bgp map in a png file, from the json tree in q argument"""

    data = get_query()
    if not data:
        abort(400)
        
    data = base64.b64decode(data)
    data = json.loads(data.decode('utf-8'))

    graph = pydot.Dot('BGPMAP', graph_type='digraph')

    nodes = {}
    edges = {}
    prepend_as = {}

    def escape(label):
        label = label.replace("&", "&amp;")
        label = label.replace(">", "&gt;")
        label = label.replace("<", "&lt;")
        return label

    def add_node(_as, **kwargs):
        if _as not in nodes:
            kwargs["label"] = '<<TABLE CELLBORDER="0" BORDER="0" CELLPADDING="0" CELLSPACING="0"><TR><TD ALIGN="CENTER">' + escape(kwargs.get("label", get_as_name(_as))).replace("\r","<BR/>") + "</TD></TR></TABLE>>"
            nodes[_as] = pydot.Node(_as, style="filled", fontsize="10", **kwargs)
            graph.add_node(nodes[_as])
        return nodes[_as]

    def add_edge(_previous_as, _as, **kwargs):
        kwargs["splines"] = "true"
        force = kwargs.get("force", False)

        edge_tuple = (_previous_as, _as)
        if force or edge_tuple not in edges:
            edge = pydot.Edge(*edge_tuple, **kwargs)
            graph.add_edge(edge)
            edges[edge_tuple] = edge
        elif "label" in kwargs and kwargs["label"]:
            e = edges[edge_tuple]

            label_without_star = kwargs["label"].replace("*", "")
            if e.get_label() is not None:
                labels = e.get_label().split("\r") 
            else:
                return edges[edge_tuple]
            if "%s*" % label_without_star not in labels:
                labels = [ kwargs["label"] ]  + [ l for l in labels if not l.startswith(label_without_star) ] 
                labels = sorted(labels, cmp=lambda x,y: x.endswith("*") and -1 or 1)
                
                label = escape("\r".join(labels))
                e.set_label(label)
        return edges[edge_tuple]

    for host, asmaps in data.items():
        add_node(host, label= "%s\r%s" % (host.upper(), app.config["DOMAIN"].upper()), shape="box", fillcolor="#F5A9A9")

        as_number = app.config["AS_NUMBER"].get(host, None)
        if as_number:
            node = add_node(as_number, fillcolor="#F5A9A9")
            edge = add_edge(as_number, nodes[host])
            edge.set_color("red")
            edge.set_style("bold")
    
    #colors = [ "#009e23", "#1a6ec1" , "#d05701", "#6f879f", "#939a0e", "#0e9a93", "#9a0e85", "#56d8e1" ]
    previous_as = None
    hosts = list(data.keys())
    for host, asmaps in data.items():
        first = True
        for asmap in asmaps:
            previous_as = host
            color = "#%x" % random.randint(0, 16777215)

            hop = False
            hop_label = ""
            for _as in asmap:
                if _as == previous_as:
                    prepend_as[_as] = prepend_as.get(_as, 1) + 1
                    continue

                if not hop:
                    hop = True
                    if _as not in hosts:
                        hop_label = _as 
                        if first:
                            hop_label = hop_label + "*"
                        continue
                    else:
                        hop_label = ""

                
                add_node(_as, fillcolor=("white"))
                if first:
                    nodes[_as].set_fillcolor("#F5A9A9")
                if hop_label:
                    edge = add_edge(nodes[previous_as], nodes[_as], label=hop_label, fontsize="7")
                else:
                    edge = add_edge(nodes[previous_as], nodes[_as], fontsize="7")

                hop_label = ""

                if first:
                    edge.set_style("bold")
                    edge.set_color("red")
                elif edge.get_color() != "red":
                    edge.set_style("dashed")
                    edge.set_color(color)

                previous_as = _as
            first = False

    if previous_as:
        node = add_node(previous_as)
        node.set_shape("box")

    for _as in prepend_as:
        graph.add_edge(pydot.Edge(*(_as, _as), label=" %dx" % prepend_as[_as], color="grey", fontcolor="grey"))

    fmt = request.args.get('fmt', 'png')
    #response = Response("<pre>" + graph.create_dot() + "</pre>")
    if fmt == "png":
        response = Response(graph.create_png(), mimetype='image/png')
    elif fmt == "svg":
        response = Response(graph.create_svg(), mimetype='image/svg+xml')
    else:
        abort(400, "Incorrect format")
    response.headers['Last-Modified'] = datetime.now()
    response.headers['Cache-Control'] = 'no-store, no-cache, must-revalidate, post-check=0, pre-check=0, max-age=0'
    response.headers['Pragma'] = 'no-cache'
    response.headers['Expires'] = '-1'
    return response



def build_as_tree_from_raw_bird_ouput(host, proto, text):
    """Extract the as path from the raw bird "show route all" command"""

    path = None
    paths = []
    net_dest = None
    for line in text:
        line = line.strip()

        # check for bird2 style line containing protocol name
        # matches: ... unicast_[(protocol)_ ...
        b2_unicast_line = re.search(r'(.*)unicast\s+\[(\w+)\s+', line)
        if b2_unicast_line:
            # save the net_dest and protocol name for later
            if b2_unicast_line.group(1).strip():
                net_dest = b2_unicast_line.group(1).strip()
            peer_protocol_name = b2_unicast_line.group(2).strip()

        peer_match = False

        # check line for bird1 style line
        # matches: ___via_(next hop ip addr)_on_(iface)_[(protocol)_ ...
        b1_peer_line = re.search(r'(.*)via\s+([0-9a-fA-F:\.]+)\s+on.*\[(\w+)\s+', line)
        if b1_peer_line:
            # save the net_dest, peer and protocol name for later
            if b1_peer_line.group(1).strip():
                net_dest = b1_peer_line.group(1).strip()
            peer_ip = b1_peer_line.group(2).strip()
            peer_protocol_name = b1_peer_line.group(3).strip()
            # flag that a match was found
            peer_match = True

        else:
            # if this wasn't a bird1 style peer line, then check for a bird2
            # style line instead. Doing the check in the else clause prevents
            # falsely matching bird1 lines
            # matches: _via_(next hop address)
            b2_peer_line = re.search(r'via\s+([0-9a-fA-F:\.]+)', line)
            if b2_peer_line:
                peer_ip = b2_peer_line.group(1).strip()
                # flag that a match was found
                peer_match = True

        if peer_match:
            # common code for when either a bird1 or bird2 peer line was found
            if path:
                path.append(net_dest)
                paths.append(path)
                path = None

            # Check if via line is a internal route
            for rt_host, rt_ips in app.config["ROUTER_IP"].items():
                # Special case for internal routing
                if peer_ip in rt_ips:
                    paths.append([peer_protocol_name, rt_host])
                    path = None
                    break
                else:
                    path = [ peer_protocol_name ]

        # check for unreachable routes (common for bird1 & 2)
        # matches: ...unreachable_[(protocol)_
        unreachable_line = re.search(r'(.*)unreachable\s+\[(\w+)\s+', line)
        if unreachable_line:
            if path:
                path.append(net_dest)
                paths.append(path)
                path = None

            if unreachable_line.group(1).strip():
                net_dest = unreachable_line.group(1).strip()

        # check for on-link routes
        onlink_line = re.search(r'^dev', line)
        if onlink_line:
            paths.append([peer_protocol_name, net_dest])
            path = None

<<<<<<< HEAD
        if line.startswith("BGP.as_path:") and path:
            path.extend(line.replace("BGP.as_path:", "").strip().split(" "))
=======
        if line.startswith("BGP.as_path:"):
            ASes = line.replace("BGP.as_path:", "").strip().split(" ")
            if path:
                path.extend(ASes)
            else:
                path = ASes
>>>>>>> 85963901
    
    if path:
        path.append(net_dest)
        paths.append(path)

    return paths


def show_route(request_type, hosts, proto):
    expression = get_query()
    if not expression:
        abort(400)

    set_session(request_type, hosts, proto, expression)

    bgpmap = request_type.endswith("bgpmap")

    all = (request_type.endswith("detail") and " all" or "")
    if bgpmap:
        all = " all"

    if request_type.startswith("adv"):
        command = "show route " + expression.strip()
        if bgpmap and not command.endswith("all"):
            command = command + " all"
    elif request_type.startswith("where"):
        command = "show route where net ~ [ " + expression + " ]" + all
    else:
        mask = ""
        if len(expression.split("/")) == 2:
            expression, mask = (expression.split("/"))

        if app.config.get("UNIFIED_DAEMON", False):
            if not ip_is_valid(expression):
                try:
                    expression = resolve_any(expression)
                except:
                    return error_page("%s is unresolvable" % expression)

            if not mask and ipv4_is_valid(expression):
                mask = "32"
            if not mask and ipv6_is_valid(expression):
                mask = "128"
            if not mask_is_valid(mask):
                return error_page("mask %s is invalid" % mask)
        else:
            if not mask and proto == "ipv4":
                mask = "32"
            if not mask and proto == "ipv6":
                mask = "128"
            if not mask_is_valid(mask):
                return error_page("mask %s is invalid" % mask)

            if proto == "ipv6" and not ipv6_is_valid(expression):
                try:
                    expression = resolve(expression, "AAAA")
                except:
                    return error_page("%s is unresolvable or invalid for %s" % (expression, proto))
            if proto == "ipv4" and not ipv4_is_valid(expression):
                try:
                    expression = resolve(expression, "A")
                except:
                    return error_page("%s is unresolvable or invalid for %s" % (expression, proto))

        if mask:
            expression += "/" + mask

        command = "show route for " + expression + all

    detail = {}
    errors = []
    hosts = hosts.split("+")
    if hosts == ["all"]:
        hosts = list(app.config["PROXY"].keys())
    allhosts = hosts[:]
    for host in allhosts:
        ret, res = bird_command(host, proto, command)
        res = res.split("\n")

        if ret is False:
            errors.append("%s" % res)
            continue

        if len(res) <= 1:
            errors.append("%s: bird command failed with error, %s" % (host, "\n".join(res)))
            continue

        if bgpmap:
            detail[host] = build_as_tree_from_raw_bird_ouput(host, proto, res)
            #for internal routes via hosts not selected
            #add them to the list, but only show preferred route
            if host not in hosts:
                detail[host] = detail[host][:1]
            for path in detail[host]:
                if len(path) == 2:
                    if (path[1] not in allhosts) and (path[1] in app.config["PROXY"]):
                        allhosts.append(path[1])

        else:
            detail[host] = add_links(res)

    if bgpmap:
        # in python3 b64encode() encodes a byte-like object in to bytes
        # so the json string needs to be encoded to bytes and then the
        # base64 result decoded back to a string again
        detail = json.dumps(detail)
        detail = base64.b64encode(detail.encode('utf-8'))
        detail = detail.decode('utf-8')

    return render_template((bgpmap and 'bgpmap.html' or 'route.html'), detail=detail, command=command, expression=expression, errors=errors)


if __name__ == "__main__":
    app.run(app.config.get("BIND_IP", "0.0.0.0"), app.config.get("BIND_PORT", 5000))<|MERGE_RESOLUTION|>--- conflicted
+++ resolved
@@ -669,17 +669,12 @@
             paths.append([peer_protocol_name, net_dest])
             path = None
 
-<<<<<<< HEAD
         if line.startswith("BGP.as_path:") and path:
-            path.extend(line.replace("BGP.as_path:", "").strip().split(" "))
-=======
-        if line.startswith("BGP.as_path:"):
             ASes = line.replace("BGP.as_path:", "").strip().split(" ")
             if path:
                 path.extend(ASes)
             else:
                 path = ASes
->>>>>>> 85963901
     
     if path:
         path.append(net_dest)
