--- conflicted
+++ resolved
@@ -230,11 +230,7 @@
     return jsonify(output=output, title=query)
 
 
-<<<<<<< HEAD
 SUMMARY_UNWANTED_PROTOS = ["Kernel", "Static", "Device", "BFD", "Direct"]
-=======
-SUMMARY_UNWANTED_PROTOS = ["Kernel", "Static", "Device"]
->>>>>>> 2ce03ebb
 
 @app.route("/summary/<hosts>")
 @app.route("/summary/<hosts>/<proto>")
@@ -271,7 +267,7 @@
                     props["table"] = split[2]
                     props["state"] = split[3]
                     props["since"] = split[4]
-<<<<<<< HEAD
+
                     if len(split) > 5:
 			# if bird is configured for 'timeformat protocol iso long'
                         # then the 5th column contains the time, rather than info
@@ -282,9 +278,7 @@
                             props["info"] = ' '.join(split[5:])
                     else:
                         props["info"] = ""
-=======
-                    props["info"] = ' '.join(split[5:]) if len(split) > 5 else ""
->>>>>>> 2ce03ebb
+                        
                     data.append(props)
                 else:
                     app.logger.warning("couldn't parse: %s", line)
